<<<<<<< HEAD
from sqlalchemy import Column, String, Text, DateTime
from sqlalchemy.dialects.mysql import CHAR
from sqlalchemy.sql import func
from app.db.base_class import Base
import uuid
=======
from __future__ import annotations

from datetime import datetime, timezone, timedelta

from sqlalchemy import Column, String, Text, DateTime
from sqlalchemy.dialects.mysql import CHAR

from app.db.base_class import Base


JST = timezone(timedelta(hours=9))
>>>>>>> 6edcf2aa


class Company(Base):
    __tablename__ = "companies"

<<<<<<< HEAD
    id = Column(CHAR(36), primary_key=True, default=lambda: str(uuid.uuid4()))
    sansan_company_id = Column(String(255), unique=True, nullable=False)
    name = Column(String(255))
=======
    id = Column(CHAR(36), primary_key=True)
    sansan_company_id = Column(String(255))
    name = Column(String(255), index=True)
>>>>>>> 6edcf2aa
    postal_code = Column(String(20))
    address = Column(Text)
    prefecture = Column(String(50))
    city = Column(String(100))
    street = Column(String(100))
    building = Column(String(100))
    tel = Column(String(30))
    fax = Column(String(30))
    url = Column(Text)
<<<<<<< HEAD
    created_at = Column(DateTime, server_default=func.current_timestamp())
    updated_at = Column(DateTime, server_default=func.current_timestamp(), onupdate=func.current_timestamp())
=======
    created_at = Column(DateTime, default=lambda: datetime.now(JST))
    updated_at = Column(DateTime, default=lambda: datetime.now(JST), onupdate=lambda: datetime.now(JST))
>>>>>>> 6edcf2aa

<|MERGE_RESOLUTION|>--- conflicted
+++ resolved
@@ -1,36 +1,26 @@
-<<<<<<< HEAD
+from __future__ import annotations
+from datetime import datetime, timezone, timedelta
 from sqlalchemy import Column, String, Text, DateTime
 from sqlalchemy.dialects.mysql import CHAR
 from sqlalchemy.sql import func
 from app.db.base_class import Base
 import uuid
-=======
-from __future__ import annotations
-
-from datetime import datetime, timezone, timedelta
-
-from sqlalchemy import Column, String, Text, DateTime
-from sqlalchemy.dialects.mysql import CHAR
-
-from app.db.base_class import Base
-
 
 JST = timezone(timedelta(hours=9))
->>>>>>> 6edcf2aa
 
 
 class Company(Base):
     __tablename__ = "companies"
 
-<<<<<<< HEAD
-    id = Column(CHAR(36), primary_key=True, default=lambda: str(uuid.uuid4()))
-    sansan_company_id = Column(String(255), unique=True, nullable=False)
-    name = Column(String(255))
-=======
+# 人脈マップ作成時に変わっていた（いったんコメントアウト）
+    # id = Column(CHAR(36), primary_key=True, default=lambda: str(uuid.uuid4()))
+    # sansan_company_id = Column(String(255), unique=True, nullable=False)
+    # name = Column(String(255))
+#えんちゃんバージョン(認証トークン付きログイン機能追加)
     id = Column(CHAR(36), primary_key=True)
     sansan_company_id = Column(String(255))
     name = Column(String(255), index=True)
->>>>>>> 6edcf2aa
+############################################
     postal_code = Column(String(20))
     address = Column(Text)
     prefecture = Column(String(50))
@@ -40,11 +30,10 @@
     tel = Column(String(30))
     fax = Column(String(30))
     url = Column(Text)
-<<<<<<< HEAD
-    created_at = Column(DateTime, server_default=func.current_timestamp())
-    updated_at = Column(DateTime, server_default=func.current_timestamp(), onupdate=func.current_timestamp())
-=======
+# 人脈マップ作成時に変わっていた（いったんコメントアウト）
+    # created_at = Column(DateTime, server_default=func.current_timestamp())
+    # updated_at = Column(DateTime, server_default=func.current_timestamp(), onupdate=func.current_timestamp())
+#えんちゃんバージョン(認証トークン付きログイン機能追加)
     created_at = Column(DateTime, default=lambda: datetime.now(JST))
     updated_at = Column(DateTime, default=lambda: datetime.now(JST), onupdate=lambda: datetime.now(JST))
->>>>>>> 6edcf2aa
 
