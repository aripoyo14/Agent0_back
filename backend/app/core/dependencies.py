# app/core/dependencies.py
""" 認証情報を取得するための依存関数を提供 """

from fastapi import Depends, HTTPException, status
from fastapi.security import OAuth2PasswordBearer
from jose import JWTError, jwt
from sqlalchemy.orm import Session
from typing import Type, Union

from app.db.session import SessionLocal
from app.models.user import User
<<<<<<< HEAD
=======
from app.models.expert import Expert
>>>>>>> b00395e0
from app.core.config import settings

# 認証用のOAuth2スキームを定義
oauth2_scheme = OAuth2PasswordBearer(tokenUrl="/auth/login")

""" DBセッションを取得する関数 """
def get_db():
    db = SessionLocal()
    try:
        yield db
    finally:
        db.close()  # リクエスト終了時にクローズ

""" アクセストークンからユーザーまたは有識者情報を安全に取り出す関数 """
def _get_current_entity(token: str, db: Session, model: Type[Union[User, Expert]]) -> Union[User, Expert]:

<<<<<<< HEAD

=======
    # 認証エラーの例外を定義
    credentials_exception = HTTPException(
        status_code=status.HTTP_401_UNAUTHORIZED,
        detail="Could not validate credentials",
        headers={"WWW-Authenticate": "Bearer"},
    )

    # JWTトークンを検証し、ユーザーまたは有識者のIDを取得
    try:
        payload = jwt.decode(
            token,
            settings.secret_key,
            algorithms=[settings.algorithm]
        )
        entity_id: str = payload.get("sub")

        # トークンにIDが含まれていない場合はエラー
        if not entity_id:
            raise credentials_exception

    # JWTエラーの場合はエラーを返す
    except JWTError:
        raise credentials_exception
>>>>>>> b00395e0

    # データベースからユーザーまたは有識者を取得
    entity = db.query(model).filter(model.id == entity_id).first()

    # ユーザーまたは有識者が存在しない場合はエラーを返す
    if not entity:
        raise credentials_exception
    return entity

""" 経産省職員の認証情報を取得する関数 """
def get_current_user(token: str = Depends(oauth2_scheme), db: Session = Depends(get_db)) -> User:
    return _get_current_entity(token, db, User)

""" 外部有識者の認証情報を取得する関数 """
def get_current_expert(token: str = Depends(oauth2_scheme), db: Session = Depends(get_db)) -> Expert:
    return _get_current_entity(token, db, Expert)<|MERGE_RESOLUTION|>--- conflicted
+++ resolved
@@ -9,10 +9,7 @@
 
 from app.db.session import SessionLocal
 from app.models.user import User
-<<<<<<< HEAD
-=======
 from app.models.expert import Expert
->>>>>>> b00395e0
 from app.core.config import settings
 
 # 認証用のOAuth2スキームを定義
@@ -29,9 +26,6 @@
 """ アクセストークンからユーザーまたは有識者情報を安全に取り出す関数 """
 def _get_current_entity(token: str, db: Session, model: Type[Union[User, Expert]]) -> Union[User, Expert]:
 
-<<<<<<< HEAD
-
-=======
     # 認証エラーの例外を定義
     credentials_exception = HTTPException(
         status_code=status.HTTP_401_UNAUTHORIZED,
@@ -55,7 +49,6 @@
     # JWTエラーの場合はエラーを返す
     except JWTError:
         raise credentials_exception
->>>>>>> b00395e0
 
     # データベースからユーザーまたは有識者を取得
     entity = db.query(model).filter(model.id == entity_id).first()
